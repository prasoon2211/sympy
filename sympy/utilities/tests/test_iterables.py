from sympy import symbols, Integral, Tuple, Dummy, Basic
<<<<<<< HEAD
from sympy.utilities.iterables import (postorder_traversal, preorder_traversal,
    flatten, group, split, take, subsets, variations, cartes, numbered_symbols,
    dict_merge, prefixes, postfixes)
=======
from sympy.utilities.iterables import postorder_traversal, \
    preorder_traversal, flatten, subsets, variations, cartes, sift, \
    numbered_symbols
from sympy.core.singleton import S
>>>>>>> a809b99e
from sympy.functions.elementary.piecewise import Piecewise, ExprCondPair
from sympy.utilities.pytest import raises

w,x,y,z= symbols('w,x,y,z')

def test_postorder_traversal():
    expr = z+w*(x+y)
    expected1 = [z, w, y, x, x + y, w*(x + y), z + w*(x + y)]
    expected2 = [z, w, x, y, x + y, w*(x + y), z + w*(x + y)]
    expected3 = [w, y, x, x + y, w*(x + y), z, z + w*(x + y)]
    assert list(postorder_traversal(expr)) in [expected1, expected2, expected3]

    expr = Piecewise((x,x<1),(x**2,True))
    assert list(postorder_traversal(expr)) == [
        x, x, 1, x < 1, ExprCondPair(x, x < 1), x, 2, x**2, True,
        ExprCondPair(x**2, True), Piecewise((x, x < 1), (x**2, True))
    ]
    assert list(preorder_traversal(Integral(x**2, (x, 0, 1)))) == [
        Integral(x**2, (x, 0, 1)), x**2, x, 2, Tuple(x, 0, 1), x, 0, 1
    ]
    assert list(preorder_traversal(('abc', ('d', 'ef')))) == [
        ('abc', ('d', 'ef')), 'abc', ('d', 'ef'), 'd', 'ef']



def test_preorder_traversal():
    expr = z+w*(x+y)
    expected1 = [z + w*(x + y), z, w*(x + y), w, x + y, y, x]
    expected2 = [z + w*(x + y), z, w*(x + y), w, x + y, x, y]
    expected3 = [z + w*(x + y), w*(x + y), w, x + y, y, x, z]
    assert list(preorder_traversal(expr)) in [expected1, expected2, expected3]

    expr = Piecewise((x,x<1),(x**2,True))
    assert list(preorder_traversal(expr)) == [
        Piecewise((x, x < 1), (x**2, True)), ExprCondPair(x, x < 1), x, x < 1,
        x, 1, ExprCondPair(x**2, True), x**2, x, 2, True
    ]
    assert list(postorder_traversal(Integral(x**2, (x, 0, 1)))) == [
        x, 2, x**2, x, 0, 1, Tuple(x, 0, 1),
        Integral(x**2, Tuple(x, 0, 1))
    ]
    assert list(postorder_traversal(('abc', ('d', 'ef')))) == [
        'abc', 'd', 'ef', ('d', 'ef'), ('abc', ('d', 'ef'))]

def test_flatten():
    assert flatten((1, (1,))) == [1, 1]
    assert flatten((x, (x,))) == [x, x]

    ls = [[(-2, -1), (1, 2)], [(0, 0)]]

    assert flatten(ls, levels=0) == ls
    assert flatten(ls, levels=1) == [(-2, -1), (1, 2), (0, 0)]
    assert flatten(ls, levels=2) == [-2, -1, 1, 2, 0, 0]
    assert flatten(ls, levels=3) == [-2, -1, 1, 2, 0, 0]

    raises(ValueError, "flatten(ls, levels=-1)")

    class MyOp(Basic):
        pass

    assert flatten([MyOp(x, y), z]) == [MyOp(x, y), z]
    assert flatten([MyOp(x, y), z], cls=MyOp) == [x, y, z]

def test_group():
    assert group([]) == []
    assert group([], multiple=False) == []

    assert group([1]) == [[1]]
    assert group([1], multiple=False) == [(1, 1)]

    assert group([1,1]) == [[1,1]]
    assert group([1,1], multiple=False) == [(1, 2)]

    assert group([1,1,1]) == [[1,1,1]]
    assert group([1,1,1], multiple=False) == [(1, 3)]

    assert group([1,2,1]) == [[1],[2],[1]]
    assert group([1,2,1], multiple=False) == [(1, 1), (2, 1), (1, 1)]

    assert group([1,1,2,2,2,1,3,3]) == [[1,1], [2,2,2], [1], [3,3]]
    assert group([1,1,2,2,2,1,3,3], multiple=False) == [(1, 2), (2, 3), (1, 1), (3, 2)]

def test_split():
    key = lambda elt: elt % 3

    assert split([], key) == []

    assert split([16, 8, 3, 1, 2, 5, 7], key) == [[3], [16, 1, 7], [8, 2, 5]]
    assert split([16, 8, 3, 7, 2, 5, 1], key) == [[3], [16, 7, 1], [8, 2, 5]]

    assert split([16, 8, 3, 1, 2, 5, 7], key, keys=True) == \
        [(0, [3]), (1, [16, 1, 7]), (2, [8, 2, 5])]

def test_subsets():
    # combinations
    assert list(subsets([1, 2, 3], 0)) == [[]]
    assert list(subsets([1, 2, 3], 1)) == [[1], [2], [3]]
    assert list(subsets([1, 2, 3], 2)) == [[1, 2], [1,3], [2, 3]]
    assert list(subsets([1, 2, 3], 3)) == [[1, 2, 3]]
    l = range(4)
    assert list(subsets(l, 0, repetition=True)) == [[]]
    assert list(subsets(l, 1, repetition=True)) == [[0], [1], [2], [3]]
    assert list(subsets(l, 2, repetition=True)) == [[0, 0], [0, 1], [0, 2],
                                                    [0, 3], [1, 1], [1, 2],
                                                    [1, 3], [2, 2], [2, 3],
                                                    [3, 3]]
    assert list(subsets(l, 3, repetition=True)) == [[0, 0, 0], [0, 0, 1],
                                                    [0, 0, 2], [0, 0, 3],
                                                    [0, 1, 1], [0, 1, 2],
                                                    [0, 1, 3], [0, 2, 2],
                                                    [0, 2, 3], [0, 3, 3],
                                                    [1, 1, 1], [1, 1, 2],
                                                    [1, 1, 3], [1, 2, 2],
                                                    [1, 2, 3], [1, 3, 3],
                                                    [2, 2, 2], [2, 2, 3],
                                                    [2, 3, 3], [3, 3, 3]]
    assert len(list(subsets(l, 4, repetition=True))) == 35

    assert list(subsets(l[:2], 3, repetition=False)) == []
    assert list(subsets(l[:2], 3, repetition=True)) == [[0, 0, 0],
                                                        [0, 0, 1],
                                                        [0, 1, 1],
                                                        [1, 1, 1]]
    assert list(subsets([1, 2], repetition=True)) == \
           [[], [1], [2], [1, 1], [1, 2], [2, 2]]
    assert list(subsets([1, 2], repetition=False)) == \
           [[], [1], [2], [1, 2]]
    assert list(subsets([1, 2, 3], 2)) == \
           [[1, 2], [1, 3], [2, 3]]
    assert list(subsets([1, 2, 3], 2, repetition=True)) == \
           [[1, 1], [1, 2], [1, 3], [2, 2], [2, 3], [3, 3]]

def test_variations():
    # permutations
    l = range(4)
    assert list(variations(l, 0, repetition=False)) == [[]]
    assert list(variations(l, 1, repetition=False)) == [[0], [1], [2], [3]]
    assert list(variations(l, 2, repetition=False)) == [[0, 1], [0, 2], [0, 3], [1, 0], [1, 2], [1, 3], [2, 0], [2, 1], [2, 3], [3, 0], [3, 1], [3, 2]]
    assert list(variations(l, 3, repetition=False)) == [[0, 1, 2], [0, 1, 3], [0, 2, 1], [0, 2, 3], [0, 3, 1], [0, 3, 2], [1, 0, 2], [1, 0, 3], [1, 2, 0], [1, 2, 3], [1, 3, 0], [1, 3, 2], [2, 0, 1], [2, 0, 3], [2, 1, 0], [2, 1, 3], [2, 3, 0], [2, 3, 1], [3, 0, 1], [3, 0, 2], [3, 1, 0], [3, 1, 2], [3, 2, 0], [3, 2, 1]]
    assert list(variations(l, 0, repetition=True)) == [[]]
    assert list(variations(l, 1, repetition=True)) == [[0], [1], [2], [3]]
    assert list(variations(l, 2, repetition=True)) == [[0, 0], [0, 1], [0, 2],
                                                       [0, 3], [1, 0], [1, 1],
                                                       [1, 2], [1, 3], [2, 0],
                                                       [2, 1], [2, 2], [2, 3],
                                                       [3, 0], [3, 1], [3, 2],
                                                       [3, 3]]
    assert len(list(variations(l, 3, repetition=True))) == 64
    assert len(list(variations(l, 4, repetition=True))) == 256
    assert list(variations(l[:2], 3, repetition=False)) == []
    assert list(variations(l[:2], 3, repetition=True)) == [[0, 0, 0], [0, 0, 1],
                                                           [0, 1, 0], [0, 1, 1],
                                                           [1, 0, 0], [1, 0, 1],
                                                           [1, 1, 0], [1, 1, 1]]

def test_cartes():
    assert list(cartes([1, 2], [3, 4, 5])) == \
           [[1, 3], [1, 4], [1, 5], [2, 3], [2, 4], [2, 5]]
    assert list(cartes()) == [[]]

def test_numbered_symbols():
    s = numbered_symbols(cls=Dummy)
    assert isinstance(s.next(), Dummy)

<<<<<<< HEAD
def test_take():
    X = numbered_symbols()

    assert take(X, 5) == list(symbols('x0:5'))
    assert take(X, 5) == list(symbols('x5:10'))

    assert take([1,2,3,4,5], 5) == [1,2,3,4,5]

def test_dict_merge():
    assert dict_merge({}, {1: x, y: z}) == {1: x, y: z}
    assert dict_merge({1: x, y: z}, {}) == {1: x, y: z}

    assert dict_merge({2: z}, {1: x, y: z}) == {1: x, 2: z, y: z}
    assert dict_merge({1: x, y: z}, {2: z}) == {1: x, 2: z, y: z}

    assert dict_merge({1: y, 2: z}, {1: x, y: z}) == {1: x, 2: z, y: z}
    assert dict_merge({1: x, y: z}, {1: y, 2: z}) == {1: y, 2: z, y: z}

def test_prefixes():
    assert list(prefixes([])) == []
    assert list(prefixes([1])) == [[1]]
    assert list(prefixes([1, 2])) == [[1], [1, 2]]

    assert list(prefixes([1,2,3,4,5])) == \
        [[1], [1, 2], [1, 2, 3], [1, 2, 3, 4], [1, 2, 3, 4, 5]]

def test_postfixes():
    assert list(postfixes([])) == []
    assert list(postfixes([1])) == [[1]]
    assert list(postfixes([1, 2])) == [[2], [1, 2]]

    assert list(postfixes([1,2,3,4,5])) == \
        [[5], [4, 5], [3, 4, 5], [2, 3, 4, 5], [1, 2, 3, 4, 5]]
=======
def test_sift():
    assert sift(range(5), lambda _: _%2) == {1: [1, 3], 0: [0, 2, 4]}
    assert sift(x + y, lambda _: _.has(x)) == {False: [y], True: [x]}
    assert sift(x*y, lambda _: _.has(x)) == {False: [y], True: [x]}
    assert sift(S.One, lambda _: _.has(x)) == {False: [1]}
>>>>>>> a809b99e
<|MERGE_RESOLUTION|>--- conflicted
+++ resolved
@@ -1,14 +1,7 @@
 from sympy import symbols, Integral, Tuple, Dummy, Basic
-<<<<<<< HEAD
 from sympy.utilities.iterables import (postorder_traversal, preorder_traversal,
     flatten, group, split, take, subsets, variations, cartes, numbered_symbols,
     dict_merge, prefixes, postfixes)
-=======
-from sympy.utilities.iterables import postorder_traversal, \
-    preorder_traversal, flatten, subsets, variations, cartes, sift, \
-    numbered_symbols
-from sympy.core.singleton import S
->>>>>>> a809b99e
 from sympy.functions.elementary.piecewise import Piecewise, ExprCondPair
 from sympy.utilities.pytest import raises
 
@@ -173,44 +166,42 @@
     s = numbered_symbols(cls=Dummy)
     assert isinstance(s.next(), Dummy)
 
-<<<<<<< HEAD
-def test_take():
-    X = numbered_symbols()
-
-    assert take(X, 5) == list(symbols('x0:5'))
-    assert take(X, 5) == list(symbols('x5:10'))
-
-    assert take([1,2,3,4,5], 5) == [1,2,3,4,5]
-
-def test_dict_merge():
-    assert dict_merge({}, {1: x, y: z}) == {1: x, y: z}
-    assert dict_merge({1: x, y: z}, {}) == {1: x, y: z}
-
-    assert dict_merge({2: z}, {1: x, y: z}) == {1: x, 2: z, y: z}
-    assert dict_merge({1: x, y: z}, {2: z}) == {1: x, 2: z, y: z}
-
-    assert dict_merge({1: y, 2: z}, {1: x, y: z}) == {1: x, 2: z, y: z}
-    assert dict_merge({1: x, y: z}, {1: y, 2: z}) == {1: y, 2: z, y: z}
-
-def test_prefixes():
-    assert list(prefixes([])) == []
-    assert list(prefixes([1])) == [[1]]
-    assert list(prefixes([1, 2])) == [[1], [1, 2]]
-
-    assert list(prefixes([1,2,3,4,5])) == \
-        [[1], [1, 2], [1, 2, 3], [1, 2, 3, 4], [1, 2, 3, 4, 5]]
-
-def test_postfixes():
-    assert list(postfixes([])) == []
-    assert list(postfixes([1])) == [[1]]
-    assert list(postfixes([1, 2])) == [[2], [1, 2]]
-
-    assert list(postfixes([1,2,3,4,5])) == \
-        [[5], [4, 5], [3, 4, 5], [2, 3, 4, 5], [1, 2, 3, 4, 5]]
-=======
 def test_sift():
     assert sift(range(5), lambda _: _%2) == {1: [1, 3], 0: [0, 2, 4]}
     assert sift(x + y, lambda _: _.has(x)) == {False: [y], True: [x]}
     assert sift(x*y, lambda _: _.has(x)) == {False: [y], True: [x]}
     assert sift(S.One, lambda _: _.has(x)) == {False: [1]}
->>>>>>> a809b99e
+
+def test_take():
+    X = numbered_symbols()
+
+    assert take(X, 5) == list(symbols('x0:5'))
+    assert take(X, 5) == list(symbols('x5:10'))
+
+    assert take([1,2,3,4,5], 5) == [1,2,3,4,5]
+
+def test_dict_merge():
+    assert dict_merge({}, {1: x, y: z}) == {1: x, y: z}
+    assert dict_merge({1: x, y: z}, {}) == {1: x, y: z}
+
+    assert dict_merge({2: z}, {1: x, y: z}) == {1: x, 2: z, y: z}
+    assert dict_merge({1: x, y: z}, {2: z}) == {1: x, 2: z, y: z}
+
+    assert dict_merge({1: y, 2: z}, {1: x, y: z}) == {1: x, 2: z, y: z}
+    assert dict_merge({1: x, y: z}, {1: y, 2: z}) == {1: y, 2: z, y: z}
+
+def test_prefixes():
+    assert list(prefixes([])) == []
+    assert list(prefixes([1])) == [[1]]
+    assert list(prefixes([1, 2])) == [[1], [1, 2]]
+
+    assert list(prefixes([1,2,3,4,5])) == \
+        [[1], [1, 2], [1, 2, 3], [1, 2, 3, 4], [1, 2, 3, 4, 5]]
+
+def test_postfixes():
+    assert list(postfixes([])) == []
+    assert list(postfixes([1])) == [[1]]
+    assert list(postfixes([1, 2])) == [[2], [1, 2]]
+
+    assert list(postfixes([1,2,3,4,5])) == \
+        [[5], [4, 5], [3, 4, 5], [2, 3, 4, 5], [1, 2, 3, 4, 5]]